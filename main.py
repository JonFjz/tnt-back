--- conflicted
+++ resolved
@@ -35,11 +35,6 @@
 
 
 if __name__ == "__main__":
-<<<<<<< HEAD
-   
-    app.run(host="127.0.0.1", port=5000, debug=True)
-=======
     # For local dev only
     app.run(host="0.0.0.0", port=5000, debug=True)
->>>>>>> aa1cb237
 
